--- conflicted
+++ resolved
@@ -11,13 +11,6 @@
 from pydantic import Field, model_validator
 
 from rompy.utils import load_entry_points
-
-<<<<<<< HEAD
-from .core import BaseConfig, RompyBaseModel, TimeRange
-from .core.render import render
-=======
-from rompy.utils import load_entry_points
->>>>>>> 7fdf490d
 
 from .core.config import BaseConfig
 from .core.render import render
