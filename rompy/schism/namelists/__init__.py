from .cosine import COSINE
from .ice import ICE
from .icm import ICM
from .mice import MICE
from .param import PARAM
from .sediment import SEDIMENT
<<<<<<< HEAD
=======
from .sflux import Sflux_Inputs
>>>>>>> a8326347
from .wwminput_spectra import WWMINPUT
from .wwminput_WW3 import WWMINPUT<|MERGE_RESOLUTION|>--- conflicted
+++ resolved
@@ -4,9 +4,6 @@
 from .mice import MICE
 from .param import PARAM
 from .sediment import SEDIMENT
-<<<<<<< HEAD
-=======
 from .sflux import Sflux_Inputs
->>>>>>> a8326347
 from .wwminput_spectra import WWMINPUT
 from .wwminput_WW3 import WWMINPUT