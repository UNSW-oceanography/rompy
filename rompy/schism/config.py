--- conflicted
+++ resolved
@@ -4,15 +4,10 @@
 
 from pydantic import Field, model_serializer, model_validator
 
-<<<<<<< HEAD
-from rompy.core import DataBlob, RompyBaseModel, Spectrum, TimeRange
-from rompy.core.config import BaseConfig, BaseResponse
-=======
 from rompy.core.config import BaseConfig
 from rompy.core.data import DataBlob
 from rompy.core.time import TimeRange
 from rompy.core.types import RompyBaseModel, Spectrum
->>>>>>> 7fdf490d
 
 from .data import SCHISMData
 from .grid import SCHISMGrid
